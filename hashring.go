package hashring

import (
	"crypto/md5"
	"fmt"
	"sort"
	"strconv"
)

var defaultHashFunc = func() HashFunc {
	hashFunc, err := NewHash(md5.New()).Use(NewInt64PairHashKey)
	if err != nil {
		panic(fmt.Sprintf("failed to create defaultHashFunc: %s", err.Error()))
	}
	return hashFunc
}()

type HashKey interface {
	Less(other HashKey) bool
}
type HashKeyOrder []HashKey

func (h HashKeyOrder) Len() int      { return len(h) }
func (h HashKeyOrder) Swap(i, j int) { h[i], h[j] = h[j], h[i] }
func (h HashKeyOrder) Less(i, j int) bool {
	return h[i].Less(h[j])
}

type HashFunc func([]byte) HashKey

type HashRing struct {
	ring       map[HashKey]string
	sortedKeys []HashKey
	nodes      []string
	weights    map[string]int
	hashFunc   HashFunc
}

type Uint32HashKey uint32

func (k Uint32HashKey) Less(other HashKey) bool {
	return k < other.(Uint32HashKey)
}

func New(nodes []string) *HashRing {
	return NewWithHash(nodes, defaultHashFunc)
}

func NewWithHash(
	nodes []string,
	hashKey HashFunc,
) *HashRing {
	hashRing := &HashRing{
		ring:       make(map[HashKey]string),
		sortedKeys: make([]HashKey, 0),
		nodes:      nodes,
		weights:    make(map[string]int),
		hashFunc:   hashKey,
	}
	hashRing.generateCircle()
	return hashRing
}

func NewWithWeights(weights map[string]int) *HashRing {
	return NewWithHashAndWeights(weights, defaultHashFunc)
}

func NewWithHashAndWeights(
	weights map[string]int,
	hashFunc HashFunc,
) *HashRing {
	nodes := make([]string, 0, len(weights))
	for node := range weights {
		nodes = append(nodes, node)
	}
	hashRing := &HashRing{
		ring:       make(map[HashKey]string),
		sortedKeys: make([]HashKey, 0),
		nodes:      nodes,
		weights:    weights,
		hashFunc:   hashFunc,
	}
	hashRing.generateCircle()
	return hashRing
}

func (h *HashRing) Size() int {
	return len(h.nodes)
}

func (h *HashRing) UpdateWithWeights(weights map[string]int) {
	nodesChgFlg := false
	if len(weights) != len(h.weights) {
		nodesChgFlg = true
	} else {
		for node, newWeight := range weights {
			oldWeight, ok := h.weights[node]
			if !ok || oldWeight != newWeight {
				nodesChgFlg = true
				break
			}
		}
	}

	if nodesChgFlg {
		newhring := NewWithHashAndWeights(weights, h.hashFunc)
		h.weights = newhring.weights
		h.nodes = newhring.nodes
		h.ring = newhring.ring
		h.sortedKeys = newhring.sortedKeys
	}
}

func (h *HashRing) generateCircle() {
	totalWeight := 0
	for _, node := range h.nodes {
		if weight, ok := h.weights[node]; ok {
			totalWeight += weight
		} else {
			totalWeight += 1
			h.weights[node] = 1
		}
	}

	for _, node := range h.nodes {
		weight := h.weights[node]

		for j := 0; j < weight; j++ {
			nodeKey := node + "-" + strconv.FormatInt(int64(j), 10)
			key := h.hashFunc([]byte(nodeKey))
			h.ring[key] = node
			h.sortedKeys = append(h.sortedKeys, key)
		}
	}

	sort.Sort(HashKeyOrder(h.sortedKeys))
}

func (h *HashRing) GetNode(stringKey string) (node string, ok bool) {
	pos, ok := h.GetNodePos(stringKey)
	if !ok {
		return "", false
	}
	return h.ring[h.sortedKeys[pos]], true
}

func (h *HashRing) GetNodePos(stringKey string) (pos int, ok bool) {
	if len(h.ring) == 0 {
		return 0, false
	}

	key := h.GenKey(stringKey)

	nodes := h.sortedKeys
	pos = sort.Search(len(nodes), func(i int) bool { return key.Less(nodes[i]) })

	if pos == len(nodes) {
		// Wrap the search, should return First node
		return 0, true
	} else {
		return pos, true
	}
}

func (h *HashRing) GenKey(key string) HashKey {
	return h.hashFunc([]byte(key))
}

func (h *HashRing) GetNodes(stringKey string, size int) (nodes []string, ok bool) {
	pos, ok := h.GetNodePos(stringKey)
	if !ok {
		return nil, false
	}

	if size > len(h.nodes) {
		return nil, false
	}

	returnedValues := make(map[string]bool, size)
	//mergedSortedKeys := append(h.sortedKeys[pos:], h.sortedKeys[:pos]...)
	resultSlice := make([]string, 0, size)

	for i := pos; i < pos+len(h.sortedKeys); i++ {
		key := h.sortedKeys[i%len(h.sortedKeys)]
		val := h.ring[key]
		if !returnedValues[val] {
			returnedValues[val] = true
			resultSlice = append(resultSlice, val)
		}
		if len(returnedValues) == size {
			break
		}
	}

	return resultSlice, len(resultSlice) == size
}

func (h *HashRing) AddNode(node string) *HashRing {
	return h.AddWeightedNode(node, 1)
}

func (h *HashRing) AddWeightedNode(node string, weight int) *HashRing {
	if weight <= 0 {
		return h
	}

	if _, ok := h.weights[node]; ok {
		return h
	}

	nodes := make([]string, len(h.nodes), len(h.nodes)+1)
	copy(nodes, h.nodes)
	nodes = append(nodes, node)

	weights := make(map[string]int)
	for eNode, eWeight := range h.weights {
		weights[eNode] = eWeight
	}
	weights[node] = weight

	hashRing := &HashRing{
		ring:       make(map[HashKey]string),
		sortedKeys: make([]HashKey, 0),
		nodes:      nodes,
		weights:    weights,
		hashFunc:   h.hashFunc,
	}
	hashRing.generateCircle()
	return hashRing
}

func (h *HashRing) UpdateWeightedNode(node string, weight int) *HashRing {
	if weight <= 0 {
		return h
	}

	/* node is not need to update for node is not existed or weight is not changed */
	if oldWeight, ok := h.weights[node]; (!ok) || (ok && oldWeight == weight) {
		return h
	}

	nodes := make([]string, len(h.nodes))
	copy(nodes, h.nodes)

	weights := make(map[string]int)
	for eNode, eWeight := range h.weights {
		weights[eNode] = eWeight
	}
	weights[node] = weight

	hashRing := &HashRing{
		ring:       make(map[HashKey]string),
		sortedKeys: make([]HashKey, 0),
		nodes:      nodes,
		weights:    weights,
		hashFunc:   h.hashFunc,
	}
	hashRing.generateCircle()
	return hashRing
}
func (h *HashRing) RemoveNode(node string) *HashRing {
	/* if node isn't exist in hashring, don't refresh hashring */
	if _, ok := h.weights[node]; !ok {
		return h
	}

	nodes := make([]string, 0)
	for _, eNode := range h.nodes {
		if eNode != node {
			nodes = append(nodes, eNode)
		}
	}

	weights := make(map[string]int)
	for eNode, eWeight := range h.weights {
		if eNode != node {
			weights[eNode] = eWeight
		}
	}

	hashRing := &HashRing{
		ring:       make(map[HashKey]string),
		sortedKeys: make([]HashKey, 0),
		nodes:      nodes,
		weights:    weights,
		hashFunc:   h.hashFunc,
	}
	hashRing.generateCircle()
	return hashRing
<<<<<<< HEAD
=======
}

func hashVal(bKey []byte) HashKey {
	return ((HashKey(bKey[3]) << 24) |
		(HashKey(bKey[2]) << 16) |
		(HashKey(bKey[1]) << 8) |
		(HashKey(bKey[0])))
}

func (h *HashRing) hashDigest(key string) []byte {
	h.hasher.Reset()
	h.hasher.Write([]byte(key))
	return h.hasher.Sum(nil)
>>>>>>> d7ee4eef
}<|MERGE_RESOLUTION|>--- conflicted
+++ resolved
@@ -287,8 +287,6 @@
 	}
 	hashRing.generateCircle()
 	return hashRing
-<<<<<<< HEAD
-=======
 }
 
 func hashVal(bKey []byte) HashKey {
@@ -302,5 +300,4 @@
 	h.hasher.Reset()
 	h.hasher.Write([]byte(key))
 	return h.hasher.Sum(nil)
->>>>>>> d7ee4eef
 }